--- conflicted
+++ resolved
@@ -40,22 +40,6 @@
 """
 
 [dependencies]
-<<<<<<< HEAD
-cosmwasm-schema = "1.1.2"
-cosmwasm-std = "1.1.2"
-cosmwasm-storage = "1.1.2"
-cw-controllers = "1.0.1"
-cw-storage-plus = "0.13.2"
-cw2 = "0.13.2"
-osmosis-std = "0.16.0"
-schemars = "0.8.8"
-serde = {version = "1.0.137", default-features = false, features = ["derive"]}
-sylvia = "0.2.2"
-thiserror = {version = "1.0.31"}
-
-[dev-dependencies]
-osmosis-test-tube = { path = "../../../test-tube/packages/osmosis-test-tube" }
-=======
 cosmwasm-schema = "1.3.1"
 cosmwasm-std = "1.3.1"
 cosmwasm-storage = "1.3.1"
@@ -68,5 +52,4 @@
 thiserror = {version = "1.0.44"}
 
 [dev-dependencies]
-osmosis-test-tube = "16.1.2"
->>>>>>> 1d7e32d3
+osmosis-test-tube = "16.1.2"