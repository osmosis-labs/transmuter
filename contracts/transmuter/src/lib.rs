mod alloyed_asset;
mod asset;
pub mod contract;
mod corruptable;
mod error;
<<<<<<< HEAD
=======
mod incentive_pool;
mod limiter;
>>>>>>> c36cb056
mod math;
mod migrations;
mod rebalancer;
mod role;
mod scope;
mod sudo;
mod swap;
mod transmuter_pool;
pub use crate::error::ContractError;

#[cfg(test)]
mod test;

#[cfg(not(feature = "library"))]
mod entry_points {
    use cosmwasm_std::{
        ensure, entry_point, Binary, Deps, DepsMut, Env, MessageInfo, Reply, Response,
    };

    use crate::contract::sv::{ContractExecMsg, ContractQueryMsg, ExecMsg, InstantiateMsg};
    use crate::contract::Transmuter;
    use crate::error::ContractError;
    use crate::migrations;
    use crate::sudo::SudoMsg;

    const CONTRACT: Transmuter = Transmuter::new();

    macro_rules! ensure_active_status {
        ($msg:expr, $deps:expr, $env:expr, except: $pattern:pat) => {
            match $msg {
                $pattern => (),
                _ => {
                    ensure!(
                        CONTRACT
                            .is_active(sylvia::ctx::QueryCtx::from(($deps.as_ref(), $env.clone())))?
                            .is_active,
                        ContractError::InactivePool {}
                    );
                }
            }
        };
    }

    #[entry_point]
    pub fn instantiate(
        deps: DepsMut,
        env: Env,
        info: MessageInfo,
        msg: InstantiateMsg,
    ) -> Result<Response, ContractError> {
        msg.dispatch(&CONTRACT, (deps, env, info))
    }

    #[entry_point]
    pub fn reply(deps: DepsMut, env: Env, msg: Reply) -> Result<Response, ContractError> {
        CONTRACT.reply((deps, env), msg)
    }

    #[entry_point]
    pub fn execute(
        deps: DepsMut,
        env: Env,
        info: MessageInfo,
        msg: ContractExecMsg,
    ) -> Result<Response, ContractError> {
        ensure_active_status!(
            msg,
            deps,
            env,
            except: ContractExecMsg::Transmuter(ExecMsg::SetActiveStatus { .. })
        );

        msg.dispatch(&CONTRACT, (deps, env, info))
    }

    #[entry_point]
    pub fn query(deps: Deps, env: Env, msg: ContractQueryMsg) -> Result<Binary, ContractError> {
        msg.dispatch(&CONTRACT, (deps, env))
    }

    #[entry_point]
    pub fn sudo(deps: DepsMut, env: Env, msg: SudoMsg) -> Result<Response, ContractError> {
        ensure_active_status!(
            msg,
            deps,
            env,
            except: SudoMsg::SetActive { .. }
        );

        msg.dispatch(&CONTRACT, (deps, env))
    }

    #[entry_point]
    pub fn migrate(
        deps: DepsMut,
        _env: Env,
        _msg: migrations::v4_0_0::MigrateMsg,
    ) -> Result<Response, ContractError> {
        migrations::v4_0_0::execute_migration(deps)
    }
}

#[cfg(not(feature = "library"))]
pub use crate::entry_points::*;<|MERGE_RESOLUTION|>--- conflicted
+++ resolved
@@ -3,11 +3,7 @@
 pub mod contract;
 mod corruptable;
 mod error;
-<<<<<<< HEAD
-=======
 mod incentive_pool;
-mod limiter;
->>>>>>> c36cb056
 mod math;
 mod migrations;
 mod rebalancer;
